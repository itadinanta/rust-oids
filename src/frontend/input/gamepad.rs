use gilrs;
use gilrs::Gilrs;
// use gilrs::ev::filter::{Filter, Repeat};

use frontend::input;
use frontend::input::EventMapper;

pub struct GamepadEventLoop {
	//	repeat_filter: Repeat,
	gilrs: Gilrs,
}

impl input::EventMapper<gilrs::Event> for GamepadEventLoop {
	fn translate(&self, e: &gilrs::Event) -> Option<input::Event> {
		#[inline]
		fn to_key(button: gilrs::Button) -> Option<input::Key> {
			use frontend::input::Key::*;
			match button {
				gilrs::Button::South => Some(GamepadSouth),
				gilrs::Button::East => Some(GamepadEast),
				gilrs::Button::North => Some(GamepadNorth),
				gilrs::Button::West => Some(GamepadWest),
				// Triggers
				gilrs::Button::LeftTrigger => Some(GamepadL1),
				gilrs::Button::RightTrigger => Some(GamepadR1),
				gilrs::Button::LeftTrigger2 => Some(GamepadL2),
				gilrs::Button::RightTrigger2 => Some(GamepadR2),
				// Menu Pad
				gilrs::Button::Select => Some(GamepadSelect),
				gilrs::Button::Start => Some(GamepadStart),
				// Sticks
				gilrs::Button::LeftThumb => Some(GamepadL3),
				gilrs::Button::RightThumb => Some(GamepadR3),
				// D-Pad
				gilrs::Button::DPadDown => Some(GamepadDPadDown),
				gilrs::Button::DPadUp => Some(GamepadDPadUp),
				gilrs::Button::DPadLeft => Some(GamepadDPadLeft),
				gilrs::Button::DPadRight => Some(GamepadDPadRight),

				_ => None,
			}
		}

		fn from_axis(axis: gilrs::Axis) -> Option<input::Axis> {
			use frontend::input::Axis::*;
			match axis {
				gilrs::Axis::LeftStickX => Some(LStickX),
				gilrs::Axis::LeftStickY => Some(LStickY),
				gilrs::Axis::RightStickX => Some(RStickX),
				gilrs::Axis::RightStickY => Some(RStickY),
				_ => None,
			}
		}

		fn from_button(axis: gilrs::Button) -> Option<input::Axis> {
			use frontend::input::Axis::*;
			match axis {
				gilrs::Button::LeftTrigger2 => Some(L2),
				gilrs::Button::RightTrigger2 => Some(R2),
				_ => None,
			}
		}

		match e.event {
			gilrs::EventType::ButtonPressed(button, _) =>
				to_key(button).map(|key| input::Event::GamepadButton(e.id, input::State::Down, key)),
			gilrs::EventType::ButtonReleased(button, _) =>
				to_key(button).map(|key| input::Event::GamepadButton(e.id, input::State::Up, key)),
			gilrs::EventType::ButtonChanged(gilrs::Button::RightTrigger2, value, _) =>
				from_button(gilrs::Button::RightTrigger2).map(|axis| input::Event::GamepadAxis(e.id, value, axis)),
			gilrs::EventType::ButtonChanged(gilrs::Button::LeftTrigger2, value, _) =>
				from_button(gilrs::Button::LeftTrigger2).map(|axis| input::Event::GamepadAxis(e.id, value, axis)),
			gilrs::EventType::AxisChanged(axis, value, _) =>
				from_axis(axis).map(|axis| input::Event::GamepadAxis(e.id, value, axis)),
			_ => None,
		}
	}
}

impl GamepadEventLoop {
<<<<<<< HEAD
	pub fn new() -> Self {
		let gilrs = Gilrs::new().unwrap();
		for (_id, gamepad) in gilrs.gamepads() {
			info!("{} is {:?}", gamepad.name(), gamepad.power_info());
		}
		GamepadEventLoop { gilrs }
=======
	pub fn new() -> Option<Self> {
		let result = Gilrs::new();

        match result {
            Err(err) => {
                println!("Error initializing gamepad: {:?}", err);
                None
            }
            Ok(gilrs) => {
                for (_id, gamepad) in gilrs.gamepads() {
                    info!("{} is {:?}", gamepad.name(), gamepad.power_info());
                }
                Some(GamepadEventLoop {
                    gilrs,
                })
            }
        }
>>>>>>> 073ffa7b
	}

	pub fn poll_events<F>(&mut self, mut on_input_event: F)
	where F: FnMut(input::Event) {
		while let Some(ev) = self.gilrs.next_event() {
			self.gilrs.update(&ev);
			trace!("{:?}", ev);
			self.translate(&ev).map(&mut on_input_event);
		}
		self.gilrs.inc();
	}
}<|MERGE_RESOLUTION|>--- conflicted
+++ resolved
@@ -78,32 +78,21 @@
 }
 
 impl GamepadEventLoop {
-<<<<<<< HEAD
-	pub fn new() -> Self {
-		let gilrs = Gilrs::new().unwrap();
-		for (_id, gamepad) in gilrs.gamepads() {
-			info!("{} is {:?}", gamepad.name(), gamepad.power_info());
-		}
-		GamepadEventLoop { gilrs }
-=======
 	pub fn new() -> Option<Self> {
 		let result = Gilrs::new();
 
-        match result {
-            Err(err) => {
-                println!("Error initializing gamepad: {:?}", err);
-                None
-            }
-            Ok(gilrs) => {
-                for (_id, gamepad) in gilrs.gamepads() {
-                    info!("{} is {:?}", gamepad.name(), gamepad.power_info());
-                }
-                Some(GamepadEventLoop {
-                    gilrs,
-                })
-            }
-        }
->>>>>>> 073ffa7b
+		match result {
+			Err(err) => {
+				println!("Error initializing gamepad: {:?}", err);
+				None
+			}
+			Ok(gilrs) => {
+				for (_id, gamepad) in gilrs.gamepads() {
+					info!("{} is {:?}", gamepad.name(), gamepad.power_info());
+				}
+				Some(GamepadEventLoop { gilrs })
+			}
+		}
 	}
 
 	pub fn poll_events<F>(&mut self, mut on_input_event: F)
